--- conflicted
+++ resolved
@@ -33,11 +33,7 @@
 humantime = { version = "2.1.0", default-features = false }
 humantime-serde = { version = "1.1", default-features = false }
 iota-crypto = { version = "0.15", default-features = false, features = [ "blake2b" ] }
-<<<<<<< HEAD
-iota-types = { version = "1.0.0-rc.4", default-features = false, features = [ "api", "block", "std" ] }
-=======
 iota-types = { version = "1.0.0-rc.5", default-features = false, features = [ "api", "block", "std" ] }
->>>>>>> 3cc91638
 mongodb = { version = "2.3", default-features = false, features = [ "tokio-runtime" ] }
 packable = { version = "0.7", default-features = false }
 pin-project = { version = "1.0", default-features = false }
